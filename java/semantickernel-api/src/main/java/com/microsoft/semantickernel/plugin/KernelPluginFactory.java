--- conflicted
+++ resolved
@@ -2,11 +2,8 @@
 
 import com.fasterxml.jackson.databind.ObjectMapper;
 import com.microsoft.semantickernel.exceptions.SKException;
-<<<<<<< HEAD
-=======
 import com.microsoft.semantickernel.implementation.EmbeddedResourceLoader;
 import com.microsoft.semantickernel.implementation.EmbeddedResourceLoader.ResourceLocation;
->>>>>>> 73caad52
 import com.microsoft.semantickernel.orchestration.KernelFunction;
 import com.microsoft.semantickernel.orchestration.contextvariables.CaseInsensitiveMap;
 import com.microsoft.semantickernel.plugin.annotations.DefineKernelFunction;
@@ -16,12 +13,6 @@
 import com.microsoft.semantickernel.semanticfunctions.PromptTemplate;
 import com.microsoft.semantickernel.semanticfunctions.PromptTemplateConfig;
 import com.microsoft.semantickernel.semanticfunctions.PromptTemplateFactory;
-<<<<<<< HEAD
-import com.microsoft.semantickernel.util.EmbeddedResourceLoader;
-import com.microsoft.semantickernel.util.EmbeddedResourceLoader.ResourceLocation;
-
-=======
->>>>>>> 73caad52
 import java.io.File;
 import java.io.FileNotFoundException;
 import java.io.IOException;
@@ -141,12 +132,7 @@
         @Nullable List<KernelFunction<?>> functions) {
         Map<String, KernelFunction<?>> funcs = new HashMap<>();
         if (functions != null) {
-<<<<<<< HEAD
-            funcs = functions.stream()
-                .collect(Collectors.toMap(KernelFunction::getName, f -> f));
-=======
             funcs = functions.stream().collect(Collectors.toMap(KernelFunction::getName, f -> f));
->>>>>>> 73caad52
         }
         return new KernelPlugin(pluginName, description, funcs);
     }
